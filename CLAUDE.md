# CLAUDE.md

This file provides guidance to Claude Code (claude.ai/code) when working with code in this repository.

<<<<<<< HEAD
**Last Updated:** 2025-10-08 15:30
=======
**Last Updated:** 2025-10-08 12:40
>>>>>>> 37bc3ae3

## Current Status

**Phase 1 Complete (100%)** - All core foundation components implemented and working:
- ✅ Database schema with Prisma (User, SkillTree, Skill, Task, Activity, Achievement models)
- ✅ AI integration with OpenAI SDK + Zod validation (`/lib/ai.ts`)
- ✅ API endpoints: `/api/ai/generate-tree` and `/api/ai/evaluate-task`
- ✅ Landing page with SkillTreeGenerator form (`app/page.tsx`)
- ✅ shadcn/ui component library integration (10+ components)
- ✅ Tailwind CSS v4 styling with dark/light theme support

**Phase 2 Complete (100%)** - Interactive skill tree visualization implemented:
- ✅ React Flow integration with custom SkillNode components (`components/skill-tree-canvas.tsx`)
- ✅ API endpoint `/api/skill-tree/[id]` to fetch skill trees with prerequisites
- ✅ Skill tree visualization page `/tree/[id]` with zoom, pan, and minimap controls
- ✅ Database integration: AI-generated trees saved to PostgreSQL with prerequisite relationships
- ✅ Auto-redirect from generator to visualization after skill tree creation
- ✅ **Streaming SSE support**: Real-time progress updates during AI generation (`/api/ai/generate-tree-stream`)
- ✅ Visual status indicators: LOCKED, AVAILABLE, IN_PROGRESS, COMPLETED, MASTERED
- ✅ Progress bars for XP and task completion on each skill node
- ✅ Animated edges for IN_PROGRESS skills

**Phase 3 Complete (100%)** - Full authentication and user dashboard:
- ✅ NextAuth.js v5 with GitHub OAuth provider (`/lib/auth.ts`)
- ✅ Protected routes via middleware (`middleware.ts`)
- ✅ User dashboard at `/dashboard` with skill tree management
- ✅ Authentication UI: sign-in page, user navigation dropdown with avatar
- ✅ Cloud sync: All skill trees linked to authenticated users
- ✅ Stats overview: Total trees, skills, and completion progress
- ✅ API routes require authentication and link data to userId

**Phase 4 Complete (100%)** - Full gamification mechanics implemented:
- ✅ **XP & Leveling System**: Exponential XP formulas for both user and skill progression (`/lib/gamification.ts`)
- ✅ **Task Completion API**: `/api/tasks/[taskId]/complete` with full progression logic (XP awards, skill leveling, prerequisite unlocking)
- ✅ **AI Task Evaluation**: Submission-based quality scoring (1-10) with adjusted XP rewards and feedback
- ✅ **Streak Tracking**: Daily activity tracking with currentStreak/longestStreak (48-hour grace period)
- ✅ **Achievement System**: 12 predefined achievements (COMMON → LEGENDARY rarity) with auto-detection
- ✅ **Achievement Seeding**: Database seeding script (`prisma/seed-achievements.ts`)
- ✅ **Task Completion UI**: Dialog component with submission/notes fields and AI feedback display
- ✅ **Interactive Skill Tree**: Clickable nodes with task panel, real-time progress updates
- ✅ **Header Stats Display**: User level, total XP, and current streak in navigation
- ✅ **Achievement Page**: `/achievements` with rarity grouping and unlock progress tracking
- ✅ **Database Updates**: Simplified Achievement model, added Task submission/notes fields, Activity metadata

**Phase 5 Complete (100%)** - Task management and analytics implemented:
- ✅ **Manual Task Creation**: `POST /api/tasks` endpoint + TaskCreateDialog UI component with full validation
- ✅ **Task Editing/Deletion**: `PUT /api/tasks/[taskId]` and `DELETE /api/tasks/[taskId]` endpoints with ownership verification
- ✅ **Bulk Operations**: Simplified bulk complete/delete endpoints (`/api/tasks/bulk-complete`, `/api/tasks/bulk-delete`) with transaction support
- ✅ **Task Reordering**: `PUT /api/tasks/reorder` endpoint with order field in Task model (migration applied)
- ✅ **Enhanced Task Panel**: Checkbox selection, bulk actions toolbar, individual delete buttons, "Add Task" button
- ✅ **Progress Analytics**: `GET /api/analytics/progress` endpoint with daily XP aggregation and cumulative tracking (7/14/30/90 day views)
- ✅ **Skills Analytics**: `GET /api/analytics/skills` endpoint with status breakdown and tree-level completion rates
- ✅ **Analytics Page**: `/analytics` with tabbed interface, XP progression charts, skill status distribution, completion rates
- ✅ **Database Schema**: Added Task.order field with composite index for efficient ordering queries

**Phase 6 Complete (100%)** - Polish and production readiness:
- ✅ **UI/UX Overhaul**: Replaced complex React Flow canvas with simple hierarchical card layout
- ✅ **Skill Tree Redesign**: Level-based grouping with clear prerequisite arrows (↑ badges)
- ✅ **Consistent Layout**: Unified spacing (py-6 px-4) and responsive design across all pages
- ✅ **Improved Navigation**: Cleaner header (h-14), optimized button sizes, mobile-friendly layouts
<<<<<<< HEAD
- ✅ **Personalized AI Generation**: Multi-dimensional context input (background, existing skills, learning preferences)

**Phase 7 Complete (100%)** - Template sharing and management:
- ✅ **Template Library**: `/templates` page with public skill tree gallery
- ✅ **Template Sharing API**: `POST /api/skill-tree/[id]/share` to toggle public/private status
- ✅ **Template Cloning API**: `POST /api/skill-tree/[id]/clone` with deep copy and custom naming
- ✅ **Clone Dialog**: User-friendly rename dialog before cloning templates
- ✅ **Skill Tree Deletion**: `DELETE /api/skill-tree/[id]` with cascade delete and confirmation
- ✅ **Share/Delete UI**: Dropdown menu with share, unshare, and delete options
- ✅ **Navigation Integration**: Templates link in user navigation and guest header
- ✅ **Data Isolation**: Cloned trees are fully independent (unshare/delete original doesn't affect clones)

**Phase 8 (NEXT)** - Advanced features:
=======
- ✅ **AI-Generated Task Checklists**: Context-aware completion options generated during skill tree creation
>>>>>>> 37bc3ae3
- ⏳ **Animations**: Smooth transitions and micro-interactions (pending)
- ⏳ **Mobile Optimization**: Touch-friendly controls and gestures (pending)
- ⏳ **Deployment**: Production build and hosting setup (pending)

**Recent Changes** (this session):
<<<<<<< HEAD
- **Template Sharing System** (Phase 7):
  - Created `/templates` page with public skill tree gallery
  - Implemented share/unshare API with privacy confirmation dialogs
  - Built deep clone functionality with custom naming support
  - Added `CloneTemplateDialog` component with rename input
  - Integrated `ShareTemplateButton` dropdown menu (share, delete actions)
  - Added AlertDialog component for confirmations
  - Templates navigation link in user dropdown and guest header
  - Full data isolation: clones are independent, deletes don't cascade to clones
- **Skill Tree Deletion**:
  - DELETE endpoint with ownership verification and cascade delete
  - Destructive confirmation dialog with warnings for public templates
  - Dashboard integration with delete option in dropdown menu

**Previous Session Changes**:
- **Personalized AI Generation** (Phase 6):
  - Added collapsible "告诉我们更多" section with 3 optional natural language text fields
  - Background input: User's professional/educational background
  - Existing skills input: Skills already mastered (free-form text)
  - Learning preferences: Goals, resource preferences, constraints
  - Enhanced AI prompt with multi-dimensional context fusion
  - Smart personalization: Skip redundant content, match resources to learning style, adjust difficulty based on experience
  - New UI components: Alert, Collapsible (shadcn/ui)
  - Updated type definitions in `lib/ai.ts` and API schema validation

- **Earlier Changes**:
  - **Achievement Sorting**: Reordered achievements page to show easiest-to-unlock first (COMMON → RARE → EPIC → LEGENDARY)
  - **Skill Tree Visualization Overhaul**: Replaced React Flow canvas with `SkillTreeSimple` component using traditional HTML/CSS
    - Hierarchical level-based layout with clear visual grouping
    - Prerequisites shown as clickable ↑ badges for easy navigation
    - Removed unnecessary complexity (zoom, pan, drag) for better UX
    - Fixed dagre auto-layout issues by removing hardcoded grid positions
  - **Global Layout Improvements**:
    - Unified all pages with `container mx-auto py-6 px-4` pattern
    - Reduced header height (h-16 → h-14) and font sizes for better density
    - Made all pages responsive (mobile-first approach)
    - Fixed duplicate logo issue on landing page
  - **Component Optimizations**:
    - Skill cards: Smaller padding (p-4 → p-3), compact fonts, better information hierarchy
    - Achievement cards: Tighter spacing, smaller badges (text-[10px]), improved status indicators
    - Dashboard: Smaller buttons (size="sm"), responsive stats layout
    - Analytics: Added descriptive subtitles, responsive headers
  - **New Files**:
    - `components/skill-tree-card.tsx`: Card-based skill display component
    - `app/api/skills/[skillId]/route.ts`: Individual skill API endpoint
=======
- **AI-Generated Task Completion Checklists**:
  - Added `Task.checklistOptions` JSON field to database schema
  - Extended AI prompt to generate 3-6 context-aware checkbox options per task
  - Examples: Writing tasks → ["完成文案改写", "标题吸引力测试"], Coding tasks → ["代码已测试", "功能可演示"]
  - Updated TaskCompletionDialog with checkbox UI + auto-submission formatting
  - Fallback to rule-based options for legacy tasks without AI-generated checklists
  - Zero additional AI cost (options generated during initial skill tree creation)
  - Migration: `20251008043426_add_task_checklist_options`
  - New components: `components/ui/checkbox.tsx`, `lib/task-checklist.ts` (fallback rules)

**Previous Session Changes**:
- **Skill Tree Visualization Overhaul**: Replaced React Flow canvas with `SkillTreeSimple` component
- **Global Layout Improvements**: Unified spacing (py-6 px-4), responsive design
- **Component Optimizations**: Smaller padding, compact fonts, better hierarchy
>>>>>>> 37bc3ae3

## Project Overview

SkillForge is an AI-powered personal growth tracking system that gamifies learning with interactive skill trees. Users define learning goals, and Claude AI generates personalized skill trees with XP, levels, achievements, and task progression.

## Development Commands

### Setup & Database
```bash
npm install                    # Install dependencies
npx prisma generate           # Generate Prisma client
npx prisma migrate dev        # Run database migrations
npx prisma studio            # Open Prisma Studio (database GUI)
```

### Development
```bash
npm run dev                   # Start dev server with Turbopack (http://localhost:3000)
npm run build                 # Production build with Turbopack
npm start                     # Start production server
npm run lint                  # Run ESLint
```

### Environment Variables Required
- `DATABASE_URL`: PostgreSQL connection string
- `NEXTAUTH_URL`: App URL (http://localhost:3000 for local)
- `NEXTAUTH_SECRET`: Secret key for NextAuth.js (generate with `openssl rand -base64 32`)
- `AUTH_GITHUB_ID`: GitHub OAuth App Client ID (get from https://github.com/settings/developers)
- `AUTH_GITHUB_SECRET`: GitHub OAuth App Client Secret
- `OPENAI_API_KEY`: OpenAI API key for AI features
- `OPENAI_BASE_URL`: (Optional) Custom API endpoint for OpenAI-compatible services
- `OPENAI_MODEL`: (Optional) Model name, defaults to `gpt-4o`

## Architecture

### Core Technologies
- **Next.js 15.5.4** with App Router and Turbopack
- **React 19** with TypeScript
- **Prisma ORM** + PostgreSQL for data persistence
- **OpenAI API** (with Zod schema validation) for AI skill tree generation and task evaluation
- **NextAuth.js v5** with GitHub OAuth authentication
- **Zustand** for state management
- **Tailwind CSS v4** + shadcn/ui components
- **@xyflow/react** for visual skill tree rendering

### AI Integration Pattern

All AI features use OpenAI SDK with **Zod schema validation** via `/lib/ai.ts`:

1. **Skill Tree Generation** (`/api/ai/generate-tree-stream` - streaming, `/api/ai/generate-tree` - legacy)
   - Input: User goal, skill level, weekly hours + optional personalization (background, existing skills, learning preferences)
   - Output: 15-25 skills with dependencies, difficulty ratings (1-10), XP rewards, learning resources
   - Streaming mode: Real-time progress updates via Server-Sent Events (SSE)
   - Validates response with `SkillTreeResponseSchema` (Zod)
   - Personalization: AI adapts starting point, skips known skills, matches resources to learning style
   - Saves generated trees to database with prerequisite relationships

2. **Task Evaluation** (`/api/ai/evaluate-task`)
   - Input: Task details, user submission, base XP
   - Output: Quality score (1-10), adjusted XP, constructive feedback, improvement suggestions
   - Validates response with `TaskEvaluationSchema` (Zod)

**Architecture benefits**:
- Type-safe responses (Zod infers TypeScript types from schemas)
- Reliable JSON parsing (OpenAI's structured outputs)
- Works with any OpenAI-compatible API (set `OPENAI_BASE_URL`)

### Database Schema (Prisma)

Key models and relationships:

- **User**: Authentication + gamification stats (totalXP, level, currentStreak, longestStreak)
  - Has many: SkillTree, Activity, UserAchievement
  - NextAuth relations: Account, Session

- **SkillTree**: Container for a learning path
  - Belongs to: User
  - Has many: Skill
  - Fields: name, domain, isTemplate, isPublic, aiGenerated

- **Skill**: Individual learning unit with self-referential dependencies
  - Belongs to: SkillTree
  - Has many: Task, Activity
  - Self-relation: prerequisites/dependents (many-to-many)
  - Status enum: LOCKED → AVAILABLE → IN_PROGRESS → COMPLETED → MASTERED
  - Visual: positionX/positionY for React Flow rendering
  - Leveling: currentLevel, maxLevel, currentXP, xpToNextLevel

- **Task**: Actionable items to complete skills
  - Belongs to: Skill
  - Type enum: PRACTICE, PROJECT, STUDY, CHALLENGE, MILESTONE
  - Fields: order (for manual reordering), submission, notes, estimatedHours, checklistOptions (JSON array)
  - AI evaluation: qualityScore, aiFeedback
  - AI-generated: checklistOptions (3-6 context-aware completion checkboxes)

- **Activity**: Audit log for all user actions
  - Type enum: TASK_COMPLETE, STUDY_SESSION, MANUAL_LOG, MILESTONE_REACHED, LEVEL_UP, SKILL_UNLOCKED, SKILL_MASTERED
  - Tracks XP gains, duration, timestamps

- **Achievement** + **UserAchievement**: Badge system
  - Rarity enum: COMMON, RARE, EPIC, LEGENDARY

### Project Structure

```
app/
├── api/
│   ├── ai/
│   │   ├── generate-tree/route.ts         # Legacy AI skill tree generation (non-streaming)
│   │   ├── generate-tree-stream/route.ts  # Streaming AI generation with SSE
│   │   └── evaluate-task/route.ts         # AI task evaluation
│   ├── analytics/
│   │   ├── progress/route.ts              # XP progression over time endpoint
│   │   └── skills/route.ts                # Skill completion stats endpoint
│   ├── auth/[...nextauth]/route.ts        # NextAuth.js route handlers
│   ├── skill-tree/[id]/
│   │   ├── route.ts                       # Fetch skill tree data, DELETE skill tree
│   │   ├── share/route.ts                 # Toggle template sharing (POST)
│   │   └── clone/route.ts                 # Clone template with custom name (POST)
│   ├── templates/route.ts                 # Fetch public templates (GET)
│   └── tasks/
│       ├── route.ts                       # Create tasks (POST)
│       ├── [taskId]/
│       │   ├── route.ts                   # Edit/delete tasks (PUT/DELETE)
│       │   └── complete/route.ts          # Task completion with gamification logic
│       ├── bulk-complete/route.ts         # Bulk task completion
│       ├── bulk-delete/route.ts           # Bulk task deletion
│       └── reorder/route.ts               # Task reordering
├── achievements/page.tsx                  # Achievement showcase with unlock tracking
├── analytics/page.tsx                     # Analytics dashboard with XP/skill charts
├── auth/signin/page.tsx                   # Sign-in page with GitHub OAuth
├── dashboard/page.tsx                     # User dashboard with skill tree list
├── templates/page.tsx                     # Public template library
├── tree/[id]/page.tsx                     # Skill tree visualization page
├── layout.tsx                              # Root layout with header and navigation
└── page.tsx                                # Landing page with SkillTreeGenerator

components/
<<<<<<< HEAD
├── ui/                                     # shadcn/ui components (button, card, input, badge, select, alert, alert-dialog, collapsible, etc.)
├── skill-tree-generator.tsx                # Main form with streaming progress + personalization inputs
=======
├── ui/                                     # shadcn/ui components (button, card, input, badge, select, checkbox, etc.)
├── skill-tree-generator.tsx                # Main form with streaming progress display
>>>>>>> 37bc3ae3
├── skill-tree-canvas.tsx                   # Legacy React Flow visualization (deprecated)
├── skill-tree-simple.tsx                   # Current: Simple hierarchical card-based skill tree layout
├── task-completion-dialog.tsx              # Task completion modal with AI evaluation + checklist UI
├── task-create-dialog.tsx                  # Task creation modal with form validation
├── clone-template-dialog.tsx               # Template cloning with custom naming
├── share-template-button.tsx               # Dropdown menu for share/unshare/delete actions
└── user-nav.tsx                            # User navigation with stats display and dropdown

lib/
├── ai.ts               # AI client (generateSkillTreeStream with checklistOptions, evaluateTaskCompletion)
├── auth.ts             # NextAuth.js configuration with GitHub provider
├── gamification.ts     # XP formulas, leveling, streaks, achievement definitions
├── task-checklist.ts   # Fallback checklist options for legacy tasks
├── prisma.ts           # Prisma client singleton
└── utils.ts            # Utility functions (cn for class merging)

middleware.ts           # Route protection middleware

prisma/
├── schema.prisma            # Database schema with comprehensive gamification models
├── migrations/              # Database migration history
└── seed-achievements.ts     # Achievement seeding script
```

### Component Patterns

- **Server Components by default** (Next.js App Router)
- **'use client' directive** for interactivity (SkillTreeGenerator, UI components)
- **shadcn/ui** for consistent design system
- **Zod validation** on API routes for type safety

### Styling

- **Tailwind CSS v4** with `@tailwindcss/postcss`
- **CSS variables** in `app/globals.css` for theming (light/dark mode via next-themes)
- **Class merging** via `cn()` utility (clsx + tailwind-merge)

## Development Workflow

### Adding New Features

1. **Database changes**: Update `prisma/schema.prisma` → run `npx prisma migrate dev` → run `npx prisma generate`
2. **New AI features**: Add functions to `/lib/ai.ts`, create API route in `/app/api/`, validate with Zod
3. **UI components**: Use shadcn/ui CLI or add to `/components/ui/`, follow existing patterns
4. **State management**: Use Zustand stores for complex client state

### Testing AI Features Locally

- Set `OPENAI_API_KEY` in `.env` (required)
- Optional: Set `OPENAI_BASE_URL` for custom endpoints (e.g., local LLM, proxy)
- Optional: Set `OPENAI_MODEL` to override default (`gpt-4o`)
- Test via SkillTreeGenerator component on landing page
- Check API responses in Network tab for proper JSON structure
- Monitor API usage and token consumption

## Roadmap Context

**Phase 1 (✅ COMPLETED)**: Core foundation, database schema, AI integration, landing page

**Phase 2 (✅ COMPLETED)**: Interactive skill tree visualization, streaming AI generation, database integration

**Phase 3 (✅ COMPLETED)**: Full authentication (NextAuth.js), user dashboard, cloud sync

**Phase 4 (✅ COMPLETED)**: Gamification mechanics (XP calculation, leveling, achievement unlocks, streaks)

**Phase 5 (✅ COMPLETED)**: Task management enhancements (manual task creation, bulk operations, progress analytics)

<<<<<<< HEAD
**Phase 6 (✅ COMPLETED)**: Polish and UI improvements (hierarchical layout, responsive design, personalized AI generation)

**Phase 7 (✅ COMPLETED)**: Template sharing and management (public templates, cloning, deletion)

**Phase 8 (NEXT)**: Advanced features (animations, mobile optimization, deployment)
=======
**Phase 6 (✅ COMPLETED)**: Polish and production readiness (UI overhaul, responsive design, AI-generated task checklists)

**Phase 7 (NEXT)**: Advanced features (animations, mobile optimization, deployment)
>>>>>>> 37bc3ae3
<|MERGE_RESOLUTION|>--- conflicted
+++ resolved
@@ -2,11 +2,7 @@
 
 This file provides guidance to Claude Code (claude.ai/code) when working with code in this repository.
 
-<<<<<<< HEAD
 **Last Updated:** 2025-10-08 15:30
-=======
-**Last Updated:** 2025-10-08 12:40
->>>>>>> 37bc3ae3
 
 ## Current Status
 
@@ -67,8 +63,8 @@
 - ✅ **Skill Tree Redesign**: Level-based grouping with clear prerequisite arrows (↑ badges)
 - ✅ **Consistent Layout**: Unified spacing (py-6 px-4) and responsive design across all pages
 - ✅ **Improved Navigation**: Cleaner header (h-14), optimized button sizes, mobile-friendly layouts
-<<<<<<< HEAD
 - ✅ **Personalized AI Generation**: Multi-dimensional context input (background, existing skills, learning preferences)
+- ✅ **AI-Generated Task Checklists**: Context-aware completion options generated during skill tree creation
 
 **Phase 7 Complete (100%)** - Template sharing and management:
 - ✅ **Template Library**: `/templates` page with public skill tree gallery
@@ -81,15 +77,11 @@
 - ✅ **Data Isolation**: Cloned trees are fully independent (unshare/delete original doesn't affect clones)
 
 **Phase 8 (NEXT)** - Advanced features:
-=======
-- ✅ **AI-Generated Task Checklists**: Context-aware completion options generated during skill tree creation
->>>>>>> 37bc3ae3
 - ⏳ **Animations**: Smooth transitions and micro-interactions (pending)
 - ⏳ **Mobile Optimization**: Touch-friendly controls and gestures (pending)
 - ⏳ **Deployment**: Production build and hosting setup (pending)
 
 **Recent Changes** (this session):
-<<<<<<< HEAD
 - **Template Sharing System** (Phase 7):
   - Created `/templates` page with public skill tree gallery
   - Implemented share/unshare API with privacy confirmation dialogs
@@ -103,6 +95,15 @@
   - DELETE endpoint with ownership verification and cascade delete
   - Destructive confirmation dialog with warnings for public templates
   - Dashboard integration with delete option in dropdown menu
+- **AI-Generated Task Completion Checklists** (Phase 6):
+  - Added `Task.checklistOptions` JSON field to database schema
+  - Extended AI prompt to generate 3-6 context-aware checkbox options per task
+  - Examples: Writing tasks → ["完成文案改写", "标题吸引力测试"], Coding tasks → ["代码已测试", "功能可演示"]
+  - Updated TaskCompletionDialog with checkbox UI + auto-submission formatting
+  - Fallback to rule-based options for legacy tasks without AI-generated checklists
+  - Zero additional AI cost (options generated during initial skill tree creation)
+  - Migration: `20251008043426_add_task_checklist_options`
+  - New components: `components/ui/checkbox.tsx`, `lib/task-checklist.ts` (fallback rules)
 
 **Previous Session Changes**:
 - **Personalized AI Generation** (Phase 6):
@@ -135,22 +136,6 @@
   - **New Files**:
     - `components/skill-tree-card.tsx`: Card-based skill display component
     - `app/api/skills/[skillId]/route.ts`: Individual skill API endpoint
-=======
-- **AI-Generated Task Completion Checklists**:
-  - Added `Task.checklistOptions` JSON field to database schema
-  - Extended AI prompt to generate 3-6 context-aware checkbox options per task
-  - Examples: Writing tasks → ["完成文案改写", "标题吸引力测试"], Coding tasks → ["代码已测试", "功能可演示"]
-  - Updated TaskCompletionDialog with checkbox UI + auto-submission formatting
-  - Fallback to rule-based options for legacy tasks without AI-generated checklists
-  - Zero additional AI cost (options generated during initial skill tree creation)
-  - Migration: `20251008043426_add_task_checklist_options`
-  - New components: `components/ui/checkbox.tsx`, `lib/task-checklist.ts` (fallback rules)
-
-**Previous Session Changes**:
-- **Skill Tree Visualization Overhaul**: Replaced React Flow canvas with `SkillTreeSimple` component
-- **Global Layout Improvements**: Unified spacing (py-6 px-4), responsive design
-- **Component Optimizations**: Smaller padding, compact fonts, better hierarchy
->>>>>>> 37bc3ae3
 
 ## Project Overview
 
@@ -289,13 +274,8 @@
 └── page.tsx                                # Landing page with SkillTreeGenerator
 
 components/
-<<<<<<< HEAD
-├── ui/                                     # shadcn/ui components (button, card, input, badge, select, alert, alert-dialog, collapsible, etc.)
+├── ui/                                     # shadcn/ui components (button, card, input, badge, select, alert, alert-dialog, checkbox, collapsible, etc.)
 ├── skill-tree-generator.tsx                # Main form with streaming progress + personalization inputs
-=======
-├── ui/                                     # shadcn/ui components (button, card, input, badge, select, checkbox, etc.)
-├── skill-tree-generator.tsx                # Main form with streaming progress display
->>>>>>> 37bc3ae3
 ├── skill-tree-canvas.tsx                   # Legacy React Flow visualization (deprecated)
 ├── skill-tree-simple.tsx                   # Current: Simple hierarchical card-based skill tree layout
 ├── task-completion-dialog.tsx              # Task completion modal with AI evaluation + checklist UI
@@ -363,14 +343,8 @@
 
 **Phase 5 (✅ COMPLETED)**: Task management enhancements (manual task creation, bulk operations, progress analytics)
 
-<<<<<<< HEAD
-**Phase 6 (✅ COMPLETED)**: Polish and UI improvements (hierarchical layout, responsive design, personalized AI generation)
+**Phase 6 (✅ COMPLETED)**: Polish and UI improvements (hierarchical layout, responsive design, personalized AI generation, AI-generated task checklists)
 
 **Phase 7 (✅ COMPLETED)**: Template sharing and management (public templates, cloning, deletion)
 
-**Phase 8 (NEXT)**: Advanced features (animations, mobile optimization, deployment)
-=======
-**Phase 6 (✅ COMPLETED)**: Polish and production readiness (UI overhaul, responsive design, AI-generated task checklists)
-
-**Phase 7 (NEXT)**: Advanced features (animations, mobile optimization, deployment)
->>>>>>> 37bc3ae3
+**Phase 8 (NEXT)**: Advanced features (animations, mobile optimization, deployment)