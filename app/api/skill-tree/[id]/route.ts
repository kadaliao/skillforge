import { NextRequest, NextResponse } from 'next/server';
import { prisma } from '@/lib/prisma';
import { auth } from '@/lib/auth';
import { calculateUserLevel } from '@/lib/gamification';

export async function DELETE(
  req: NextRequest,
  { params }: { params: Promise<{ id: string }> }
) {
  try {
    const session = await auth();
    if (!session?.user?.id) {
      return NextResponse.json({ error: 'Unauthorized' }, { status: 401 });
    }

    const { id } = await params;

    // Fetch skill tree to verify ownership
    const skillTree = await prisma.skillTree.findUnique({
      where: { id },
      include: {
        skills: {
<<<<<<< HEAD
          select: { id: true },
        },
        _count: {
          select: {
            skills: true,
=======
          include: {
            prerequisites: {
              select: {
                id: true,
                name: true,
              },
            },
            tasks: {
              select: {
                id: true,
                title: true,
                completed: true,
                xpReward: true,
                type: true,
                checklistOptions: true,
              },
            },
>>>>>>> 37bc3ae3
          },
        },
      },
    });

    if (!skillTree) {
      return NextResponse.json({ error: 'Skill tree not found' }, { status: 404 });
    }

    // Verify ownership
    if (skillTree.userId !== session.user.id) {
      return NextResponse.json({ error: 'Forbidden' }, { status: 403 });
    }

    // Calculate XP to deduct (all completed tasks in this tree)
    const completedTasks = await prisma.task.findMany({
      where: {
        skillId: {
          in: skillTree.skills.map(s => s.id),
        },
        completed: true,
      },
      select: {
        xpReward: true,
      },
    });

    const xpToDeduct = completedTasks.reduce((sum, task) => sum + task.xpReward, 0);

    // Count tasks before deletion
    const tasksCount = await prisma.task.count({
      where: {
        skillId: {
          in: skillTree.skills.map(s => s.id),
        },
      },
    });

    // Use transaction to ensure atomicity
    await prisma.$transaction(async (tx) => {
      // Update user stats (deduct XP and recalculate level)
      if (xpToDeduct > 0) {
        const user = await tx.user.findUnique({
          where: { id: session.user.id },
          select: { totalXP: true },
        });

        if (user) {
          const newTotalXP = Math.max(0, user.totalXP - xpToDeduct);
          const newLevel = calculateUserLevel(newTotalXP);

          await tx.user.update({
            where: { id: session.user.id },
            data: {
              totalXP: newTotalXP,
              level: newLevel,
            },
          });
        }
      }

      // Delete skill tree (cascades to skills, tasks; activities set null)
      await tx.skillTree.delete({
        where: { id },
      });
    });

    return NextResponse.json({
      success: true,
      message: 'Skill tree deleted',
      skillsDeleted: skillTree._count.skills,
      tasksDeleted: tasksCount,
      xpDeducted: xpToDeduct,
    });
  } catch (error) {
    console.error('Skill tree deletion failed:', error);
    return NextResponse.json(
      { error: 'Failed to delete skill tree' },
      { status: 500 }
    );
  }
}<|MERGE_RESOLUTION|>--- conflicted
+++ resolved
@@ -20,13 +20,6 @@
       where: { id },
       include: {
         skills: {
-<<<<<<< HEAD
-          select: { id: true },
-        },
-        _count: {
-          select: {
-            skills: true,
-=======
           include: {
             prerequisites: {
               select: {
@@ -44,7 +37,6 @@
                 checklistOptions: true,
               },
             },
->>>>>>> 37bc3ae3
           },
         },
       },
@@ -115,7 +107,7 @@
     return NextResponse.json({
       success: true,
       message: 'Skill tree deleted',
-      skillsDeleted: skillTree._count.skills,
+      skillsDeleted: skillTree.skills.length,
       tasksDeleted: tasksCount,
       xpDeducted: xpToDeduct,
     });
