--- conflicted
+++ resolved
@@ -6,16 +6,12 @@
 
 ## ✨ Current Features
 
-<<<<<<< HEAD
 > **Last Updated:** 2025-10-08 14:30
-=======
-> **Last Updated:** 2025-10-08 12:20
 
 ### 🆕 Recent Updates
 - **Personalized AI Generation** - Added optional context fields for background, existing skills, and learning preferences (natural language input)
 - **Smart Skill Tree Adaptation** - AI now skips redundant content, adjusts difficulty based on experience, and matches resources to learning style
 - **UI Enhancements** - Collapsible personalization section with helpful prompts and examples
->>>>>>> 2b6c9b24
 
 ### Phase 1 - Core Foundation (✅ COMPLETED)
 
